--- conflicted
+++ resolved
@@ -100,10 +100,6 @@
                 <iframe src="http://ghbtns.com/github-btn.html?user=guillaumepotier&repo=parsley.js&type=watch&count=true"
                   allowtransparency="true" frameborder="0" scrolling="0" width="90" height="20"></iframe>
 
-<<<<<<< HEAD
-                <a style="height:30px;" href="http://news.ycombinator.com/submit" data-title="Parsley.js: never write a single javascript line anymore to validate your forms" data-url="http://parsleyjs.org" class="hn-share-button"></a>
-=======
->>>>>>> ae842f81
             </span>
 
         </h3>
